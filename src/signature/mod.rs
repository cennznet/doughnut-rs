--- conflicted
+++ resolved
@@ -2,19 +2,13 @@
 
 use crate::error::{SignError, VerifyError};
 use core::convert::TryFrom;
-<<<<<<< HEAD
 use ed25519_dalek::{
     Keypair as EdKeypair, PublicKey as Ed25519Pub, Signature as Ed25519Sig,
     KEYPAIR_LENGTH as ED_KEYPAIR_LENGTH, SECRET_KEY_LENGTH as ED_SECRET_KEY_LENGTH,
 };
 use schnorrkel::{
-    signing_context, PublicKey as Sr25519Pub, SecretKey as Sr25519Sec,
-    Signature as Sr25519Sig,
+    signing_context, PublicKey as Sr25519Pub, SecretKey as Sr25519Sec, Signature as Sr25519Sig,
 };
-=======
-use ed25519_dalek::{PublicKey as Ed25519Pub, Signature as Ed25519Sig, Keypair as EdKeypair, SECRET_KEY_LENGTH as ED_SECRET_KEY_LENGTH, KEYPAIR_LENGTH as ED_KEYPAIR_LENGTH};
-use schnorrkel::{signing_context, PublicKey as Sr25519Pub, SecretKey as Sr25519Sec, Keypair as SrKeypair, Signature as Sr25519Sig, SECRET_KEY_LENGTH as SR_SECRET_KEY_LENGTH, KEYPAIR_LENGTH as SR_KEYPAIR_LENGTH};
->>>>>>> 28265d4c
 
 // TODO: should change context to `cennznet`
 const SIGNING_CTX: &'static [u8] = b"substrate";
@@ -36,7 +30,6 @@
     }
 }
 
-<<<<<<< HEAD
 /// Sign a message
 pub fn sign(
     public: &[u8],
@@ -46,17 +39,6 @@
 ) -> Result<Vec<u8>, SignError> {
     let version =
         SignatureVersion::try_from(version_byte).map_err(|_| SignError::UnsupportedVersion);
-=======
-// TODO: better to identify the secret key type (sr25519 or ed25519) automaticly
-/// Sign a message
-pub fn sign(
-    public: &[u8], 
-    secret: &[u8],
-    version_byte: u8, 
-    message: &[u8],
-) -> Result<Vec<u8>, SignError> {
-    let version = SignatureVersion::try_from(version_byte).map_err(|_| SignError::UnsupportedVersion);
->>>>>>> 28265d4c
     match version.unwrap() {
         SignatureVersion::Sr25519 => sign_sr25519(public, secret, message),
         SignatureVersion::Ed25519 => sign_ed25519(public, secret, message),
@@ -66,16 +48,11 @@
 fn from_slice(bytes: &[u8]) -> [u8; 32] {
     let mut array = [0; 32];
     let bytes = &bytes[..array.len()];
-<<<<<<< HEAD
     array.copy_from_slice(bytes);
-=======
-    array.copy_from_slice(bytes); 
->>>>>>> 28265d4c
     array
 }
 
 /// Sign a massage with sr25519 keypair
-<<<<<<< HEAD
 fn sign_sr25519(public: &[u8], secret: &[u8], message: &[u8]) -> Result<Vec<u8>, SignError> {
     // TODO: verify public key
     let signature = Sr25519Sec::from_ed25519_bytes(secret)
@@ -88,42 +65,11 @@
         .to_bytes()
         .to_vec();
 
-=======
-fn sign_sr25519(
-    public: &[u8],
-    secret: &[u8],
-    message: &[u8],
-) -> Result<Vec<u8>, SignError> {
-    // TODO:
-    let keypair = SrKeypair::from_half_ed25519_bytes(secret)
-		.unwrap()
-		.to_half_ed25519_bytes()
-		.to_vec();
-    let public_key = &keypair[SR_SECRET_KEY_LENGTH..SR_KEYPAIR_LENGTH];
-    if (from_slice(public) != from_slice(public_key)) {
-        return Err(SignError::InvalidKeypair);
-    }
-
-    let signature = Sr25519Sec::from_ed25519_bytes(secret)
-	    .unwrap()
-		.sign_simple(SIGNING_CTX, message, &Sr25519Pub::from_bytes(public).unwrap())
-		.to_bytes()
-		.to_vec();
-        
->>>>>>> 28265d4c
     Ok(signature)
 }
 
 /// Sign a massage with ed25519 keypair
-<<<<<<< HEAD
 fn sign_ed25519(public: &[u8], secret: &[u8], message: &[u8]) -> Result<Vec<u8>, SignError> {
-=======
-fn sign_ed25519(
-    public: &[u8], 
-    secret: &[u8],
-    message: &[u8],
-) -> Result<Vec<u8>, SignError> {
->>>>>>> 28265d4c
     let public_key = &secret[ED_SECRET_KEY_LENGTH..ED_KEYPAIR_LENGTH];
     if (from_slice(public) != from_slice(public_key)) {
         return Err(SignError::InvalidKeypair);
@@ -143,12 +89,8 @@
     signer: &[u8],
     payload: &[u8],
 ) -> Result<(), VerifyError> {
-<<<<<<< HEAD
     let version =
         SignatureVersion::try_from(version_byte).map_err(|_| VerifyError::UnsupportedVersion);
-=======
-    let version = SignatureVersion::try_from(version_byte).map_err(|_| VerifyError::UnsupportedVersion);
->>>>>>> 28265d4c
     match version.unwrap() {
         SignatureVersion::Ed25519 => verify_ed25519_signature(signature_bytes, signer, payload),
         SignatureVersion::Sr25519 => verify_sr25519_signature(signature_bytes, signer, payload),
